%%% ==========================================================================
%%% Copyright 2015 Silent Circle
%%%
%%% Licensed under the Apache License, Version 2.0 (the "License");
%%% you may not use this file except in compliance with the License.
%%% You may obtain a copy of the License at
%%%
%%%     http://www.apache.org/licenses/LICENSE-2.0
%%%
%%% Unless required by applicable law or agreed to in writing, software
%%% distributed under the License is distributed on an "AS IS" BASIS,
%%% WITHOUT WARRANTIES OR CONDITIONS OF ANY KIND, either express or implied.
%%% See the License for the specific language governing permissions and
%%% limitations under the License.
%%% ==========================================================================

%%%-------------------------------------------------------------------
%%% @author Edwin Fine <efine@silentcircle.com>
%%% @copyright 2015-2016 Silent Circle
%%% @doc APNS HTTP/2 support library.
%%% This is the next format after the v2 binary format, v3 if you like.
%%% See [https://developer.apple.com] for more information.
%%% @end
-module(apns_lib_http2).

-include_lib("public_key/include/public_key.hrl").

-export([
          host_port/1
        , make_req/3
        , make_req_hdrs/4
        , make_ssl_opts/2
        , make_uuid/0
        , parse_resp/1
        , parse_resp_body/1
        , reason_desc/1
        , status_desc/1
        ]).

-export_type([
                base64_urlencoded/0
              , bstring/0
              , http2_hdr/0
              , http2_hdrs/0
              , http2_req/0
              , http2_req_body/0
              , http2_rsp/0
              , http2_rsp_body/0
              , jwt/0
              , parsed_rsp/0
              , parsed_rsp_val/0
              , req_opt/0
              , req_opts/0
              , uuid_str/0
             ]).

%%--------------------------------------------------------------------
%% Types
%%--------------------------------------------------------------------
<<<<<<< HEAD
-type bstring()        :: binary().
-type http2_hdr()      :: {Key :: bstring(), Val :: bstring()}.
-type http2_hdrs()     :: [http2_hdr()].
-type http2_req_body() :: bstring().
-type http2_req()      :: {http2_hdrs(), http2_req_body()}.
-type http2_rsp_body() :: undefined | [bstring()].
-type http2_rsp()      :: {http2_hdrs(), http2_rsp_body()}.
-type uuid_str()       :: bstring().
-type parsed_rsp_val() :: {uuid, uuid_str()}
                        | {status, bstring()}
                        | {status_desc, bstring()}
                        | {reason, bstring()}
                        | {reason_desc, bstring()}
                        | {timestamp, non_neg_integer() | undefined}
                        | {timestamp_desc, bstring() | undefined}
                        | {body, term()}.

-type parsed_rsp()     :: [parsed_rsp_val()].
-type req_opt()        :: {uuid, uuid_str()}
                        | {topic, bstring()}
                        | {expiration, non_neg_integer()}
                        | {priority, non_neg_integer()}.

-type req_opts()       :: [req_opt()].
=======
-type bstring()           :: binary().
-type base64_urlencoded() :: bstring().
-type jwt()               :: base64_urlencoded().
-type http2_hdr()         :: {Key :: bstring(), Val :: bstring()}.
-type http2_hdrs()        :: [http2_hdr()].
-type http2_req_body()    :: bstring().
-type http2_req()         :: {http2_hdrs(), http2_req_body()}.
-type http2_rsp_body()    :: undefined | [bstring()].
-type http2_rsp()         :: {http2_hdrs(), http2_rsp_body()}.
-type uuid_str()          :: bstring().
-type parsed_rsp_val()    :: {uuid, uuid_str()}
                           | {status, bstring()}
                           | {status_desc, bstring()}
                           | {reason, bstring()}
                           | {reason_desc, bstring()}
                           | {timestamp, non_neg_integer() | undefined}
                           | {timestamp_desc, bstring() | undefined}
                           | {body, term()}.

-type parsed_rsp()        :: [parsed_rsp_val()].
-type req_opt()           :: {authorization, jwt()}
                           | {uuid, uuid_str()}
                           | {expiration, non_neg_integer()}
                           | {priority, non_neg_integer()}
                           | {topic, bstring()}
                           | {collapse_id, bstring()}
                           | {thread_id, bstring()}
                           .

-type req_opts()          :: [req_opt()].
>>>>>>> 58888ab8

%%%-------------------------------------------------------------------
%%% API
%%%-------------------------------------------------------------------

%%--------------------------------------------------------------------
%% @doc Create an HTTP/2 request ready to send.
%%
%% === Parameters ===
%%
%% <dl>
%% <dt>`Token'</dt>
%%    <dd>The APNS token as a hexadecimal binary string.</dd>
%%
%% <dt>`JSON'</dt>
%%    <dd>The formatted JSON payload as a binary string.</dd>
%%
%% <dt>`Opts'</dt>
%%    <dd>A proplist containing one or more of the following:
<<<<<<< HEAD
%%      <ul>
%%        <li>`{uuid, uuid_str()}': A canonical UUID that identifies the
%%        notification. If there is an error sending the notification, APNs
%%        uses this value to identify the notification to your server.  The
%%        canonical form is 32 lowercase hexadecimal digits, displayed in five
%%        groups separated by hyphens in the form 8-4-4-4-12. An example UUID
%%        is as follows: `123e4567-e89b-12d3-a456-42665544000'. If you omit
%%        this header, a new UUID is created by APNs and returned in the
%%        response.</li>
=======
%%      <dl>
%%        <dt>`{authorization, jwt()}'</dt>
%%           <dd>The provider token that authorizes APNs to send push
%%           notifications for the specified topics. The token is in
%%           Base64URL-encoded JWT format.  When the provider certificate is
%%           used to establish a connection, this request header is
%%           ignored.</dd>
%%
%%        <dt>`{uuid, uuid_str()}'</dt>
%%           <dd>A canonical UUID that identifies the notification. If there is
%%           an error sending the notification, APNs uses this value to
%%           identify the notification to your server.  The canonical form is
%%           <b>32 lowercase hexadecimal digits, displayed in five groups
%%           separated by hyphens in the form 8-4-4-4-12</b>.  An example UUID
%%           is `123e4567-e89b-12d3-a456-42665544000'.  If you omit this
%%           header, a new UUID is created by APNs and returned in the
%%           response.</dd>
%%
%%        <dt>`{expiration, non_neg_integer()}'</dt>
%%           <dd>A UNIX epoch date expressed in seconds (UTC). This header
%%           identifies the date when the notification is no longer valid and
%%           can be discarded.  If this value is nonzero, APNs stores the
%%           notification and tries to deliver it at least once, repeating the
%%           attempt as needed if it is unable to deliver the notification the
%%           first time. If the value is `0', APNs treats the notification as
%%           if it expires immediately and does not store the notification or
%%           attempt to redeliver it.</dd>
%%
%%        <dt>`{priority, non_neg_integer()}'</dt>
%%           <dd>The priority of the notification.  Specify one of the following
%%           values:
%%             <ul>
%%               <li>`10'–Send the push message immediately. Notifications with
%%               this priority must trigger an alert, sound, or badge on the
%%               target device. It is an error to use this priority for a push
%%               notification that contains only the content-available
%%               key.</li>
%%
%%               <li>`5'—Send the push message at a time that takes into
%%               account power considerations for the device. Notifications
%%               with this priority might be grouped and delivered in bursts.
%%               They are throttled, and in some cases are not delivered.  If
%%               you omit this header, the APNs server sets the priority to
%%               `10'.</li>
%%             </ul>
%%           </dd>
>>>>>>> 58888ab8
%%
%%        <dt>`{topic, string() | bstring()}'</dt>
%%           <dd>The topic of the remote notification, which is typically the
%%           bundle ID for your app. The certificate you create in Member
%%           Center must include the capability for this topic.  If your
%%           certificate includes multiple topics, you must specify a value for
%%           this header.  If you omit this header and your APNs certificate
%%           does not specify multiple topics, the APNs server uses the
%%           certificate’s Subject as the default topic.</dd>
%%
%%        <dt>`{collapse_id, string() | bstring()}'</dt>
%%            <dd>Multiple notifications with same collapse identifier are
%%            displayed to the user as a single notification. The value should
%%            not exceed 64 bytes.</dd>
%%
%%        <dt>`{thread_id, string() | bstring()}'</dt>
%%            <dd>When displaying notifications, the system visually groups
%%            notifications with the same thread identifier together.  For
%%            remote notifications, the value of the `threadIdentifier'
%%            property is set to the value of this request header.</dd>
%%      </dl>
%%    </dd>
%%
%% <dt>`APNSId'</dt>
%%    <dd>A unique id for this request</dd>
%% </dl>
%%
%% Returns `{http2_hdrs(), http2_req_body()}'.
%% @see apns_json
%% @end
%%--------------------------------------------------------------------
-spec make_req(Token, JSON, Opts) -> Req
    when Token :: string() | bstring(), JSON :: string() | bstring(),
         Opts :: req_opts(), Req :: http2_req().
make_req(Token, JSON, Opts) when is_list(Opts) ->
    HTTPPath = b([<<"/3/device/">>, b(Token)]),
    ReqHdrs = make_req_hdrs(<<"POST">>, HTTPPath, <<"https">>, Opts),
    ReqBody = b(JSON),
    {ReqHdrs, ReqBody}.

%%--------------------------------------------------------------------
%% @doc Create HTTP/2 request headers for an APNS request.
%% `Opts' is a property list of supported optional headers.
%% @see make_req/3
%% @end
%%--------------------------------------------------------------------
-spec make_req_hdrs(Method, Path, Scheme, Opts) -> Headers
    when Method :: string() | bstring(), Path :: string() | bstring(),
         Scheme :: string() | bstring(), Opts :: req_opts(),
         Headers :: http2_hdrs().
make_req_hdrs(Method, Path, Scheme, Opts) when is_list(Opts) ->
    [{<<":method">>, b(Method)},
     {<<":path">>, b(Path)},
     {<<":scheme">>, b(Scheme)}] ++ apns_opts(Opts).

%%--------------------------------------------------------------------
%% @doc Make a UUID suitable for APNS id header.
%%
%% The return value is a binary string comprising 32 lowercase hexadecimal
%% digits, displayed in five groups separated by hyphens in the form
%% 8-4-4-4-12.
%%
%% == Example ==
%%
%% ```
%% >make_uuid().
%% <<"123e4567-e89b-12d3-a456-42665544000">>
%% '''
%%
%% @end
%%--------------------------------------------------------------------
-spec make_uuid() -> uuid_str().
make_uuid() ->
    b(uuid:uuid_to_string(uuid:get_v4())).

%%--------------------------------------------------------------------
%% @doc Parse HTTP/2 response body and headers.
%% Return proplist with parsed body, uuid, status, and other information.
%% @end
%%--------------------------------------------------------------------
-spec parse_resp(Resp) -> Result
    when Resp :: http2_rsp(), Result :: parsed_rsp().
parse_resp({RespHdrs, RespBody}) ->
    Id = sc_util:req_val(<<"apns-id">>, RespHdrs),
    S = sc_util:req_val(<<":status">>, RespHdrs),
    SD = status_desc(S),
    OptProps = case parse_resp_body(RespBody) of
                   [] ->
                       [];
                   [{Reason, EJSON}] ->
                       [{reason, Reason},
                        {reason_desc, reason_desc(Reason)},
                        {body, EJSON}];
                   [{Reason, TS, EJSON}] ->
                       [{reason, Reason},
                        {reason_desc, reason_desc(Reason)},
                        {timestamp, TS},
                        {timestamp_desc, timestamp_desc(TS)},
                        {body, EJSON}]
               end,

    [{uuid, Id}, {status, S}, {status_desc, SD} | OptProps].

%%--------------------------------------------------------------------
%% @doc Parse APNS HTTP/2 response body.
%% @end
%%--------------------------------------------------------------------
-spec parse_resp_body(RespBody) -> Result
    when RespBody :: http2_rsp_body(), Reason :: bstring(),
         Timestamp :: undefined | non_neg_integer(),
         EJSON :: apns_json:json_term(),
         Result :: [] | [{Reason, EJSON}] | [{Reason, Timestamp, EJSON}].
parse_resp_body([]) ->
    [];
parse_resp_body([<<RespBody/bytes>>]) ->
    EJSON = jsx:decode(RespBody),
    Reason = sc_util:req_val(<<"reason">>, EJSON),
    Result = case sc_util:val(<<"timestamp">>, EJSON) of
                 undefined ->
                     {Reason, EJSON};
                 TS when is_integer(TS) ->
                     {Reason, TS, EJSON}
             end,
    [Result];
parse_resp_body(undefined) ->
    [].

%%--------------------------------------------------------------------
%% @doc Map HTTP/2 status code to textual description.
%% @end
%%--------------------------------------------------------------------
-spec status_desc(Status) -> Desc
    when Status :: bstring(), Desc :: bstring().
status_desc(<<"200">>) -> <<"Success">>;
status_desc(<<"400">>) -> <<"Bad request">>;
status_desc(<<"403">>) -> <<"There was an error with the certificate.">>;
status_desc(<<"404">>) -> <<"The path was bad.">>;
status_desc(<<"405">>) -> <<"The request used a bad :method value. Only POST requests are supported." >>;
status_desc(<<"410">>) -> <<"The device token is no longer active for the topic.">>;
status_desc(<<"413">>) -> <<"The notification payload was too large.">>;
status_desc(<<"429">>) -> <<"The server received too many requests for the same device token.">>;
status_desc(<<"500">>) -> <<"Internal server error">>;
status_desc(<<"503">>) -> <<"The server is shutting down and unavailable.">>;
status_desc(<<B/bytes>>) ->
    list_to_binary([<<"Unknown status ">>, B]).

%%--------------------------------------------------------------------
%% @doc Map APNS HTTP/2 reason to text description.
%% @end
%%--------------------------------------------------------------------
-spec reason_desc(Reason) -> Desc
    when Reason :: bstring(), Desc :: bstring().

%% 400 Errors

reason_desc(<<"BadCollapseId"              >>) -> <<"The collapse identifier exceeds the maximum allowed size.">>;
reason_desc(<<"BadDeviceToken"             >>) -> <<"The specified device token was bad. Verify that the request contains a valid token and that the token matches the environment.">>;

reason_desc(<<"BadExpirationDate"          >>) -> <<"The apns-expiration value is bad.">>;
reason_desc(<<"BadMessageId"               >>) -> <<"The apns-id value is bad.">>;
reason_desc(<<"BadPriority"                >>) -> <<"The apns-priority value is bad.">>;
reason_desc(<<"BadTopic"                   >>) -> <<"The apns-topic was invalid.">>;
reason_desc(<<"DeviceTokenNotForTopic"     >>) -> <<"The device token does not match the specified topic.">>;
reason_desc(<<"DuplicateHeaders"           >>) -> <<"One or more headers were repeated.">>;
reason_desc(<<"IdleTimeout"                >>) -> <<"Idle time out.">>;
reason_desc(<<"MissingDeviceToken"         >>) -> <<"The device token is not specified in the request :path. Verify that the :path header contains the device token.">>;
reason_desc(<<"MissingTopic"               >>) -> <<"The apns-topic header of the request was not specified and was required. The apns-topic header is mandatory when the client is connected using a certificate that supports multiple topics.">>;
reason_desc(<<"PayloadEmpty"               >>) -> <<"The message payload was empty.">>;
reason_desc(<<"TopicDisallowed"            >>) -> <<"Pushing to this topic is not allowed.">>;

%% 403 Errors

reason_desc(<<"BadCertificate"             >>) -> <<"The certificate was bad.">>;
reason_desc(<<"BadCertificateEnvironment"  >>) -> <<"The client certificate was for the wrong environment.">>;
reason_desc(<<"ExpiredProviderToken"       >>) -> <<"The provider token is not valid or the token signature could not be verified.">>;
reason_desc(<<"Forbidden"                  >>) -> <<"The specified action is not allowed.">>;
reason_desc(<<"InvalidProviderToken"       >>) -> <<"The provider token is not valid or the token signature could not be verified.">>;
reason_desc(<<"MissingProviderToken"       >>) -> <<"No provider certificate was used to connect to APNs and Authorization header was missing or no provider token was specified">>;

%% 404 Errors

reason_desc(<<"BadPath"                    >>) -> <<"The request contained a bad :path value.">>;

%% 405 Errors

reason_desc(<<"MethodNotAllowed"           >>) -> <<"The specified :method was not POST.">>;

%% 410 Errors

reason_desc(<<"Unregistered"               >>) -> <<"The device token is inactive for the specified topic.">>;

%% 413 Errors

reason_desc(<<"PayloadTooLarge"            >>) -> <<"The message payload was too large. The maximum payload size is 4096 bytes.">>;

%% 429 Errors

reason_desc(<<"TooManyProviderTokenUpdates">>) -> <<"The provider token is being updated too often.">>;
reason_desc(<<"TooManyRequests"            >>) -> <<"Too many requests were made consecutively to the same device token.">>;

%% 500 Errors

reason_desc(<<"InternalServerError"        >>) -> <<"An internal server error occurred.">>;

%% 503 Errors

reason_desc(<<"ServiceUnavailable"         >>) -> <<"The service is unavailable.">>;
reason_desc(<<"Shutdown"                   >>) -> <<"The server is shutting down.">>;

%% Catchall

reason_desc(<<Other/bytes>>) ->
    Other.

%%--------------------------------------------------------------------
%% @doc Return default SSL options for APNS HTTP/2.
%% @end
%%--------------------------------------------------------------------
-spec make_ssl_opts(CertFile, KeyFile) -> Opts
    when CertFile :: string(), KeyFile :: string(),
         Opts :: [{atom(), term()}].
make_ssl_opts(CertFile, KeyFile) ->
    [{certfile, CertFile},
     {keyfile, KeyFile},
     {honor_cipher_order, false},
     {versions, ['tlsv1.2']},
     {alpn_preferred_protocols, [<<"h2">>]}].

%%--------------------------------------------------------------------
%% @doc Returns a default `{Host, Port}' for `prod' or `dev' APNS environment.
%% @end
%%--------------------------------------------------------------------
-spec host_port(Env) -> HostPort
    when Env :: prod | dev, HostPort :: {Host, Port},
         Host :: string(), Port :: non_neg_integer().
host_port(prod) -> {"api.push.apple.com", 443};
host_port(dev)  -> {"api.development.push.apple.com", 443}.

%%%-------------------------------------------------------------------
%%% Internal Functions
%%%-------------------------------------------------------------------

%%--------------------------------------------------------------------
-spec apns_opts(Opts) -> Headers
    when Opts :: req_opts(), Headers :: http2_hdrs().
apns_opts(Opts) ->
    lists:foldl(
<<<<<<< HEAD
      fun({uuid, V}, Acc)       -> [{<<"apns-id">>, b(V)} | Acc];
         ({topic, V}, Acc)      -> [{<<"apns-topic">>, b(V)} | Acc];
         ({expiration, V}, Acc) -> [{<<"apns-expiration">>, b(V)} | Acc];
         ({priority, V}, Acc)   -> [{<<"apns-priority">>, b(V)} | Acc];
         (Unsupp, _Acc)         -> throw({unsupported_apns_opt, Unsupp})
=======
      fun
          ({authorization, V}, Acc) -> [{<<"authorization">>, bearer(V)} | Acc];
          ({uuid, V}, Acc)          -> [{<<"apns-id">>, b(V)} | Acc];
          ({expiration, V}, Acc)    -> [{<<"apns-expiration">>, b(V)} | Acc];
          ({priority, V}, Acc)      -> [{<<"apns-priority">>, b(V)} | Acc];
          ({topic, V}, Acc)         -> [{<<"apns-topic">>, b(V)} | Acc];
          ({collapse_id, V}, Acc)   -> [{<<"apns-collapse-id">>, b(V)} | Acc];
          ({thread_id, V}, Acc)     -> [{<<"thread-id">>, b(V)} | Acc];
          (Unsupp, _Acc)            -> throw({unsupported_apns_opt, Unsupp})
>>>>>>> 58888ab8
      end, [], Opts).


%% Timestamp is POSIX time in milliseconds
%% [<<"{\"reason\":\"Unregistered\",\"timestamp\":1468938386863}">>]

%%--------------------------------------------------------------------
-spec timestamp_desc(TS) -> Desc
    when TS :: non_neg_integer() | undefined,
         Desc :: bstring() | undefined.
timestamp_desc(undefined) ->
    undefined;
timestamp_desc(TS) when is_integer(TS), TS > 0 ->
    b(posix_ms_to_iso8601(TS)).

-compile({inline, [{b, 1}]}).
b(X) -> sc_util:to_bin(X).

-compile({inline, [{bearer, 1}]}).
bearer(X) -> b([<<"bearer ">>, b(X)]).

-compile({inline, [{posix_ms_to_iso8601, 1}]}).
posix_ms_to_iso8601(TS) ->
    now_to_iso8601(posix_ms_to_timestamp(TS)).

-compile({inline, [{posix_ms_to_timestamp, 1}]}).
posix_ms_to_timestamp(TS) when is_integer(TS), TS >= 0 ->
    {TS div 1000000000, TS rem 1000000000 div 1000, TS rem 1000 * 1000}.

now_to_iso8601(Now) ->
    {{Y,Mo,D},{H,M,S}} = calendar:now_to_universal_time(Now),
    io_lib:format("~B-~2..0B-~2..0BT~2..0B:~2..0B:~2..0BZ",
                  [Y, Mo, D, H, M, S]).<|MERGE_RESOLUTION|>--- conflicted
+++ resolved
@@ -57,32 +57,6 @@
 %%--------------------------------------------------------------------
 %% Types
 %%--------------------------------------------------------------------
-<<<<<<< HEAD
--type bstring()        :: binary().
--type http2_hdr()      :: {Key :: bstring(), Val :: bstring()}.
--type http2_hdrs()     :: [http2_hdr()].
--type http2_req_body() :: bstring().
--type http2_req()      :: {http2_hdrs(), http2_req_body()}.
--type http2_rsp_body() :: undefined | [bstring()].
--type http2_rsp()      :: {http2_hdrs(), http2_rsp_body()}.
--type uuid_str()       :: bstring().
--type parsed_rsp_val() :: {uuid, uuid_str()}
-                        | {status, bstring()}
-                        | {status_desc, bstring()}
-                        | {reason, bstring()}
-                        | {reason_desc, bstring()}
-                        | {timestamp, non_neg_integer() | undefined}
-                        | {timestamp_desc, bstring() | undefined}
-                        | {body, term()}.
-
--type parsed_rsp()     :: [parsed_rsp_val()].
--type req_opt()        :: {uuid, uuid_str()}
-                        | {topic, bstring()}
-                        | {expiration, non_neg_integer()}
-                        | {priority, non_neg_integer()}.
-
--type req_opts()       :: [req_opt()].
-=======
 -type bstring()           :: binary().
 -type base64_urlencoded() :: bstring().
 -type jwt()               :: base64_urlencoded().
@@ -113,7 +87,6 @@
                            .
 
 -type req_opts()          :: [req_opt()].
->>>>>>> 58888ab8
 
 %%%-------------------------------------------------------------------
 %%% API
@@ -133,17 +106,6 @@
 %%
 %% <dt>`Opts'</dt>
 %%    <dd>A proplist containing one or more of the following:
-<<<<<<< HEAD
-%%      <ul>
-%%        <li>`{uuid, uuid_str()}': A canonical UUID that identifies the
-%%        notification. If there is an error sending the notification, APNs
-%%        uses this value to identify the notification to your server.  The
-%%        canonical form is 32 lowercase hexadecimal digits, displayed in five
-%%        groups separated by hyphens in the form 8-4-4-4-12. An example UUID
-%%        is as follows: `123e4567-e89b-12d3-a456-42665544000'. If you omit
-%%        this header, a new UUID is created by APNs and returned in the
-%%        response.</li>
-=======
 %%      <dl>
 %%        <dt>`{authorization, jwt()}'</dt>
 %%           <dd>The provider token that authorizes APNs to send push
@@ -190,7 +152,6 @@
 %%               `10'.</li>
 %%             </ul>
 %%           </dd>
->>>>>>> 58888ab8
 %%
 %%        <dt>`{topic, string() | bstring()}'</dt>
 %%           <dd>The topic of the remote notification, which is typically the
@@ -438,13 +399,6 @@
     when Opts :: req_opts(), Headers :: http2_hdrs().
 apns_opts(Opts) ->
     lists:foldl(
-<<<<<<< HEAD
-      fun({uuid, V}, Acc)       -> [{<<"apns-id">>, b(V)} | Acc];
-         ({topic, V}, Acc)      -> [{<<"apns-topic">>, b(V)} | Acc];
-         ({expiration, V}, Acc) -> [{<<"apns-expiration">>, b(V)} | Acc];
-         ({priority, V}, Acc)   -> [{<<"apns-priority">>, b(V)} | Acc];
-         (Unsupp, _Acc)         -> throw({unsupported_apns_opt, Unsupp})
-=======
       fun
           ({authorization, V}, Acc) -> [{<<"authorization">>, bearer(V)} | Acc];
           ({uuid, V}, Acc)          -> [{<<"apns-id">>, b(V)} | Acc];
@@ -454,7 +408,6 @@
           ({collapse_id, V}, Acc)   -> [{<<"apns-collapse-id">>, b(V)} | Acc];
           ({thread_id, V}, Acc)     -> [{<<"thread-id">>, b(V)} | Acc];
           (Unsupp, _Acc)            -> throw({unsupported_apns_opt, Unsupp})
->>>>>>> 58888ab8
       end, [], Opts).
 
 
